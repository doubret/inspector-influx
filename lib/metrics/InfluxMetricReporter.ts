--- conflicted
+++ resolved
@@ -126,49 +126,6 @@
         minReportingTimeout = 1,
         tags = new Map(),
     }: {
-<<<<<<< HEAD
-            /**
-             * A sender implementation used to send metrics to influx DB server.
-             * @type {Sender}
-             */
-            sender: Sender,
-            /**
-             * The logger instance used to report metrics.
-             * @type {Logger}
-             */
-            log?: Logger,
-            /**
-             * Reporting interval in the time-unit of {@link #unit}.
-             * @type {number}
-             */
-            reportInterval?: number;
-            /**
-             * The time-unit of the reporting interval.
-             * @type {TimeUnit}
-             */
-            unit?: TimeUnit;
-            /**
-             * The clock instance used determine the current time.
-             * @type {Clock}
-             */
-            clock?: Clock;
-            /**
-             * The scheduler function used to trigger reporting.
-             * @type {Scheduler}
-             */
-            scheduler?: Scheduler;
-            /**
-             * The timeout in which a metrics gets reported wether it's value has changed or not.
-             * @type {number}
-             */
-            minReportingTimeout?: number;
-            /**
-             * Common tags for this reporter instance.
-             * @type {Map<string, string>}
-             */
-            tags?: Map<string, string>;
-        }) {
-=======
         /**
          * A sender implementation used to send metrics to influx DB server.
          * @type {Sender}
@@ -210,7 +167,6 @@
          */
         tags?: Map<string, string>;
     }) {
->>>>>>> b9f6d7d9
         super({
             clock,
             log,
